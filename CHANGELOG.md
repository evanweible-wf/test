--- conflicted
+++ resolved
@@ -1,4 +1,3 @@
-<<<<<<< HEAD
 ##0.12.0
 
 * Removed `FailureHandler`, `DefaultFailureHandler`,
@@ -19,11 +18,10 @@
 
 * Removed several members from `SimpleConfiguration` that relied on removed
   functionality: `onExpectFailure`, `stopTestOnExpectFailure`, and 'name'.
-=======
+
 ##0.11.5+1
 
 * Internal code cleanups and documentation improvements.
->>>>>>> c55a076b
 
 ##0.11.5
 
